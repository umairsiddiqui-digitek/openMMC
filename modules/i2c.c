/*
 *   openMMC -- Open Source modular IPM Controller firmware
 *
 *   Copyright (C) 2015-2016  Henrique Silva <henrique.silva@lnls.br>
 *
 *   This program is free software: you can redistribute it and/or modify
 *   it under the terms of the GNU General Public License as published by
 *   the Free Software Foundation, either version 3 of the License, or
 *   (at your option) any later version.
 *
 *   This program is distributed in the hope that it will be useful,
 *   but WITHOUT ANY WARRANTY; without even the implied warranty of
 *   MERCHANTABILITY or FITNESS FOR A PARTICULAR PURPOSE.  See the
 *   GNU General Public License for more details.
 *
 *   You should have received a copy of the GNU General Public License
 *   along with this program.  If not, see <http://www.gnu.org/licenses/>.
 *
 *   @license GPL-3.0+ <http://spdx.org/licenses/GPL-3.0+>
 */

/* Project includes */
#include "FreeRTOS.h"
#include "port.h"
#include "i2c.h"
#include "i2c_mapping.h"

<<<<<<< HEAD
#define I2C_MUX_COUNT		(sizeof(i2c_mux)/sizeof(i2c_mux_state_t))
#define I2C_CHIP_MAP_COUNT	(sizeof(i2c_chip_map)/sizeof(i2c_chip_mapping_t))
=======
/**
 * @brief Number of I2C peripheral buses that are being controlled
 * @note This value is contabilized at compile time and may change from board to board. Check the board's i2c_mapping.c file for more info
 *
 * @see i2c_mapping.c
 */
#define I2C_MUX_COUNT (sizeof(i2c_mux) / sizeof(i2c_mux_state_t))

/**
 * @brief Number of I2C Chips that are being controlled
 * @note This value is contabilized at compile time and may change from board to board. Check the board's i2c_mapping.c file for more info
 *
 * @see i2c_mapping.c
 */
#define I2C_CHIP_MAP_COUNT (sizeof(i2c_chip_map)/sizeof(i2c_chip_mapping_t))
>>>>>>> 8acadbfc

void i2c_init( void )
{
    for ( uint8_t i = 0; i < sizeof(i2c_mux)/sizeof(i2c_mux_state_t); i++ ) {
        i2c_mux[i].semaphore = xSemaphoreCreateBinary();
        vI2CConfig( i2c_mux[i].i2c_interface, SPEED_100KHZ );
        xSemaphoreGive( i2c_mux[i].semaphore );
    }
}

bool i2c_take_by_busid( uint8_t bus_id, uint8_t *i2c_interface, TickType_t timeout )
{
    i2c_mux_state_t *p_i2c_mux = NULL;
    i2c_bus_mapping_t *p_i2c_bus = &i2c_bus_map[bus_id];

    uint8_t tmp_interface_id = i2c_bus_map[bus_id].i2c_interface;

    for ( p_i2c_mux = i2c_mux; p_i2c_mux != NULL; p_i2c_mux++ ) {
        if ( p_i2c_mux->i2c_interface == tmp_interface_id ) {
            break;
        }
    }

    if ( p_i2c_mux == NULL ) {
        return false;
    }
    if ( p_i2c_bus->enabled == 0 ) {
        return false;
    }
    if ( p_i2c_mux->semaphore == 0 ) {
        return false;
    }

    /* Try to take the semaphore to win the bus */
    if ( xSemaphoreTake( p_i2c_mux->semaphore, timeout ) == pdFALSE ) {
        return false;
    }

    /* This bus is not multiplexed, no action needed */
    if ( p_i2c_bus->mux_bus == -1 ) {
        *i2c_interface = p_i2c_mux->i2c_interface;
        portENABLE_INTERRUPTS();
        return true;
    }


    p_i2c_mux->state = i2c_get_mux_bus( bus_id, p_i2c_mux );

    /* This bus mux is in correct state */
    if ( p_i2c_mux->state != p_i2c_bus->mux_bus ) {
        if ( i2c_set_mux_bus( bus_id, p_i2c_mux, p_i2c_bus->mux_bus ) == false ) {
            return false;
        }
    }
    *i2c_interface = p_i2c_mux->i2c_interface;
    portENABLE_INTERRUPTS();
    return true;
}

bool i2c_take_by_chipid( uint8_t chip_id, uint8_t *i2c_address, uint8_t *i2c_interface,  uint32_t timeout )
{
    if ( chip_id > I2C_CHIP_MAP_COUNT ) {
        return false;
    }

    uint8_t bus_id = i2c_chip_map[chip_id].bus_id;
    if ( i2c_address != NULL ) {
        *i2c_address = i2c_chip_map[chip_id].i2c_address;
    }

    return i2c_take_by_busid( bus_id, i2c_interface, timeout );
}

void i2c_give( uint8_t i2c_interface )
{
    i2c_mux_state_t *mux;
    for ( mux = i2c_mux; mux != NULL; mux++ ) {
        if ( mux->i2c_interface == i2c_interface ) {
            xSemaphoreGive( mux->semaphore );
            break;
        }
    }
}<|MERGE_RESOLUTION|>--- conflicted
+++ resolved
@@ -25,10 +25,6 @@
 #include "i2c.h"
 #include "i2c_mapping.h"
 
-<<<<<<< HEAD
-#define I2C_MUX_COUNT		(sizeof(i2c_mux)/sizeof(i2c_mux_state_t))
-#define I2C_CHIP_MAP_COUNT	(sizeof(i2c_chip_map)/sizeof(i2c_chip_mapping_t))
-=======
 /**
  * @brief Number of I2C peripheral buses that are being controlled
  * @note This value is contabilized at compile time and may change from board to board. Check the board's i2c_mapping.c file for more info
@@ -44,7 +40,6 @@
  * @see i2c_mapping.c
  */
 #define I2C_CHIP_MAP_COUNT (sizeof(i2c_chip_map)/sizeof(i2c_chip_mapping_t))
->>>>>>> 8acadbfc
 
 void i2c_init( void )
 {
