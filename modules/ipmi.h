--- conflicted
+++ resolved
@@ -495,20 +495,11 @@
  * @}
  */
 
-<<<<<<< HEAD
-/* FRU Control codes */
-#define FRU_CTLCODE_COLD_RST					(1 << 0)
-#define FRU_CTLCODE_WARM_RST					(1 << 1)
-#define FRU_CTLCODE_REBOOT					(1 << 2)
-#define FRU_CTLCODE_QUIESCE					(1 << 3)
-
-=======
 /**
  * @brief IPMI Handler function type definition
  *
  * All IPMI Handler functions must follow this signature, receiving pointers to both request and response structs and returning void.
  */
->>>>>>> 8acadbfc
 typedef void (* t_req_handler)(ipmi_msg * req, ipmi_msg * resp);
 
 /**
