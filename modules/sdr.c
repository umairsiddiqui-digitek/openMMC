--- conflicted
+++ resolved
@@ -89,24 +89,12 @@
     uint8_t i;
     for (i = 0; i < NUM_SDR; i++) {
         if( i == 0) {
-<<<<<<< HEAD
-            SDR_type_12h_t * sdr = (SDR_type_12h_t *) sensor_array[i].sdr;
-            sdr->slaveaddr = ipmiID;
-            sdr->entityinstance =  0x60 | ((ipmiID - 0x70) >> 1);
-        } else {
-            SDR_type_01h_t * sdr = (SDR_type_01h_t *) sensor_array[i].sdr;
-            sdr->entityinstance =  0x60 | ((ipmiID - 0x70) >> 1);
-            sdr->ownerID = ipmiID;
-            sensor_array[i].readout_value = 0;
-        }
-=======
             sensor_array[i].slave_addr = ipmiID;
         } else {
             sensor_array[i].ownerID = ipmiID;
             sensor_array[i].readout_value = 0;
         }
         sensor_array[i].entityinstance =  0x60 | ((ipmiID - 0x70) >> 1);
->>>>>>> d02c9810
     }
 }
 
