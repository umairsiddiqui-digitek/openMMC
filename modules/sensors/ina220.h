/*
 *   openMMC -- Open Source modular IPM Controller firmware
 *
 *   Copyright (C) 2015-2016  Henrique Silva <henrique.silva@lnls.br>
 *
 *   This program is free software: you can redistribute it and/or modify
 *   it under the terms of the GNU General Public License as published by
 *   the Free Software Foundation, either version 3 of the License, or
 *   (at your option) any later version.
 *
 *   This program is distributed in the hope that it will be useful,
 *   but WITHOUT ANY WARRANTY; without even the implied warranty of
 *   MERCHANTABILITY or FITNESS FOR A PARTICULAR PURPOSE.  See the
 *   GNU General Public License for more details.
 *
 *   You should have received a copy of the GNU General Public License
 *   along with this program.  If not, see <http://www.gnu.org/licenses/>.
 *
 *   @license GPL-3.0+ <http://spdx.org/licenses/GPL-3.0+>
 */

/*!
 * @file ina220.h
 * @author Henrique Silva <henrique.silva@lnls.br>, LNLS
 * @date September 2015
 *
 * @brief Definitions for INA220 Current/Voltage/Power Sensor
 */

#ifndef INA220_H_
#define INA220_H_

#include "FreeRTOS.h"
#include "port.h"

#define MAX_INA220_COUNT        12
#define INA220_UPDATE_RATE      100

/* common register definitions */
#define INA220_CONFIG                   0x00
#define INA220_SHUNT_VOLTAGE            0x01 /* readonly */
#define INA220_BUS_VOLTAGE              0x02 /* readonly */
#define INA220_POWER                    0x03 /* readonly */
#define INA220_CURRENT                  0x04 /* readonly */
#define INA220_CALIBRATION              0x05

/* register count */
#define INA220_REGISTERS                6

/* Scale range values */
#define INA220_16V_SCALE_RANGE          0x00
#define INA220_32V_SCALE_RANGE          0x01

/* PGA gain */
#define INA220_PGA_GAIN_40MV           0x00
#define INA220_PGA_GAIN_80MV           0x01
#define INA220_PGA_GAIN_160MV          0x02
#define INA220_PGA_GAIN_320MV          0x03

/* ADC Resolution/Averaging */
#define INA220_RES_SAMPLES_9BIT         0x0
#define INA220_RES_SAMPLES_10BIT        0x1
#define INA220_RES_SAMPLES_11BIT        0x2
#define INA220_RES_SAMPLES_12BIT        0x3

#define INA220_RES_SAMPLES_2SMP         0x9
#define INA220_RES_SAMPLES_4SMP         0xA
#define INA220_RES_SAMPLES_8SMP         0xB
#define INA220_RES_SAMPLES_16SMP        0xC
#define INA220_RES_SAMPLES_32SMP        0xD
#define INA220_RES_SAMPLES_64SMP        0xE
#define INA220_RES_SAMPLES_128SMP       0xF

/* Operating modes */
#define INA220_MODE_POWER_DOWN          0x0
#define INA220_MODE_SHUNT_TRIG          0x1
#define INA220_MODE_BUS_TRIG            0x2
#define INA220_MODE_SHUNT_BUS_TRIG      0x3
#define INA220_MODE_ADC_OFF             0x4
#define INA220_MODE_SHUNT_CONT          0x5
#define INA220_MODE_BUS_CONT            0x6
#define INA220_MODE_SHUNT_BUS_CONT      0x7

/* worst case is 68.10 ms (~14.6Hz, ina219) */
#define INA220_CONVERSION_RATE          15
#define INA220_MAX_DELAY                69 /* worst case delay in ms */

#define INA220_RSHUNT_DEFAULT           10000

typedef union {
    struct {
#ifdef BF_MS_FIRST
        uint16_t mode:3;
        uint16_t shunt_adc_resolution:4;
        uint16_t bus_adc_resolution:4;
        uint16_t pga_gain:2;
        uint16_t bus_voltage_range:1;
        uint16_t reserved:1;
        uint16_t reset:1;
#else
        uint16_t reset:1;
        uint16_t reserved:1;
        uint16_t bus_voltage_range:1;
        uint16_t pga_gain:2;
        uint16_t bus_adc_resolution:4;
        uint16_t shunt_adc_resolution:4;
        uint16_t mode:3;
#endif
    } cfg_struct;
    uint16_t cfg_word;
} ina220_config_reg_t;

typedef struct {
    ina220_config_reg_t config_reg_default;
    uint32_t calibration_factor;
    uint16_t calibration_reg;
    uint8_t registers;
    uint8_t shunt_div;
    uint8_t bus_voltage_shift;
    uint16_t bus_voltage_lsb;    /* uV */
    uint16_t power_lsb;          /* uW */
} ina220_config_t;

typedef struct {
    sensor_t * sensor;
    const ina220_config_t * config;
    uint32_t rshunt;
    ina220_config_reg_t curr_reg_config;
    uint16_t regs[INA220_REGISTERS];
} ina220_data_t;

TaskHandle_t vTaskINA220_Handle;

/* INA220 SDR List */
extern const SDR_type_01h_t SDR_FMC1_VADJ;
extern const SDR_type_01h_t SDR_FMC1_12V;
extern const SDR_type_01h_t SDR_FMC1_P3V3;
extern const SDR_type_01h_t SDR_FMC1_VADJ_CURR;
extern const SDR_type_01h_t SDR_FMC1_12V_CURR;
extern const SDR_type_01h_t SDR_FMC1_P3V3_CURR;
extern const SDR_type_01h_t SDR_FMC2_VADJ;
extern const SDR_type_01h_t SDR_FMC2_12V;
extern const SDR_type_01h_t SDR_FMC2_P3V3;
extern const SDR_type_01h_t SDR_FMC2_VADJ_CURR;
extern const SDR_type_01h_t SDR_FMC2_12V_CURR;
extern const SDR_type_01h_t SDR_FMC2_P3V3_CURR;

<<<<<<< HEAD
uint8_t ina220_config( ina220_data_t * data );
Bool ina220_calibrate( ina220_data_t * data );
uint16_t ina220_readvalue( ina220_data_t * data, uint8_t reg );
uint16_t ina220_readvalue( ina220_data_t * data, uint8_t reg );
void ina220_readall( ina220_data_t * data );
=======
uint8_t ina220_config(uint8_t i2c_id, t_ina220_data * data);
bool ina220_calibrate( t_ina220_data * data );
uint16_t ina220_readvalue( t_ina220_data * data, uint8_t reg );
uint16_t ina220_readvalue( t_ina220_data * data, uint8_t reg );
void ina220_readall( t_ina220_data * data );
>>>>>>> e8e8be25
void ina220_sdr_init ( TaskHandle_t handle );
void ina220_init( void );

void vTaskINA220( void* Parameters );

#endif<|MERGE_RESOLUTION|>--- conflicted
+++ resolved
@@ -145,19 +145,11 @@
 extern const SDR_type_01h_t SDR_FMC2_12V_CURR;
 extern const SDR_type_01h_t SDR_FMC2_P3V3_CURR;
 
-<<<<<<< HEAD
 uint8_t ina220_config( ina220_data_t * data );
-Bool ina220_calibrate( ina220_data_t * data );
+bool ina220_calibrate( ina220_data_t * data );
 uint16_t ina220_readvalue( ina220_data_t * data, uint8_t reg );
 uint16_t ina220_readvalue( ina220_data_t * data, uint8_t reg );
 void ina220_readall( ina220_data_t * data );
-=======
-uint8_t ina220_config(uint8_t i2c_id, t_ina220_data * data);
-bool ina220_calibrate( t_ina220_data * data );
-uint16_t ina220_readvalue( t_ina220_data * data, uint8_t reg );
-uint16_t ina220_readvalue( t_ina220_data * data, uint8_t reg );
-void ina220_readall( t_ina220_data * data );
->>>>>>> e8e8be25
 void ina220_sdr_init ( TaskHandle_t handle );
 void ina220_init( void );
 
