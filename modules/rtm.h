--- conflicted
+++ resolved
@@ -41,12 +41,5 @@
  * @return None
  */
 void rtm_manage_init( void );
-<<<<<<< HEAD
-void rtm_enable_payload_power( void );
-uint8_t rtm_get_hotswap_handle_status( void );
-bool rtm_compatibility_check( void );
-bool rtm_quiesce( void );
-=======
->>>>>>> 8acadbfc
 
 #endif