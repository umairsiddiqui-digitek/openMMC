/*
 *   openMMC -- Open Source modular IPM Controller firmware
 *
 *   Copyright (C) 2015-2016  Henrique Silva <henrique.silva@lnls.br>
 *
 *   This program is free software: you can redistribute it and/or modify
 *   it under the terms of the GNU General Public License as published by
 *   the Free Software Foundation, either version 3 of the License, or
 *   (at your option) any later version.
 *
 *   This program is distributed in the hope that it will be useful,
 *   but WITHOUT ANY WARRANTY; without even the implied warranty of
 *   MERCHANTABILITY or FITNESS FOR A PARTICULAR PURPOSE.  See the
 *   GNU General Public License for more details.
 *
 *   You should have received a copy of the GNU General Public License
 *   along with this program.  If not, see <http://www.gnu.org/licenses/>.
 *
 *   @license GPL-3.0+ <http://spdx.org/licenses/GPL-3.0+>
 */

#ifndef I2C_H_
#define I2C_H_

#include "FreeRTOS.h"
#include "semphr.h"
#include <stdint.h>
#include <stdbool.h>

/**
 * @brief I2C Chips information regarding the bus and slave address
 */
typedef struct i2c_chip_mapping {
<<<<<<< HEAD
    uint8_t bus_id;
    uint8_t i2c_address;
=======
    uint8_t chip_id;                /**< User-defined ID (commonly an enumeration) */
    uint8_t bus_id;                 /**< User-defined bus ID
                                     * @note This bus has to be defined in a i2c_bus_mapping_t table
                                     */
    uint8_t i2c_address;            /**< Chip I2C slave address (7-bit) */
>>>>>>> 8acadbfc
} i2c_chip_mapping_t;

/**
 * @brief I2C Bus description
 */
typedef struct i2c_bus_mapping {
<<<<<<< HEAD
    uint8_t i2c_interface;
    int8_t mux_bus;
    uint8_t enabled;
=======
    uint8_t bus_id;                 /**< User-defined ID (commonly an enumeration) */
    I2C_ID_T i2c_interface;         /**< Physical I2C bus number */
    int8_t mux_bus;                 /**< Mux options */
    uint8_t enabled;                /**< Enabled flag */
>>>>>>> 8acadbfc
} i2c_bus_mapping_t;

/**
 * @brief I2C Mux state
 */
typedef struct i2c_mux_state {
<<<<<<< HEAD
    uint8_t i2c_interface;
    int8_t state;
    SemaphoreHandle_t semaphore;
=======
    I2C_ID_T i2c_interface;         /**< Physical I2C bus number */
    int8_t state;                   /**< Mux state */
    SemaphoreHandle_t semaphore;    /**< Bus semaphore handle */
>>>>>>> 8acadbfc
} i2c_mux_state_t;

/**
 * @brief Initialize peripheral I2C buses
 *
 * This function initializes all buses listed on the i2c_mux table, configuring the controller hardware and creating a binary semaphore for each.
 */
void i2c_init( void );
<<<<<<< HEAD
bool i2c_set_mux_bus( uint8_t bus_id, i2c_mux_state_t *i2c_mux, int8_t new_state );
uint8_t i2c_get_mux_bus( uint8_t bus_id, i2c_mux_state_t *i2c_mux );
bool i2c_take_by_busid( uint8_t bus_id, uint8_t *i2c_interface, uint32_t timeout );
bool i2c_take_by_chipid( uint8_t chip_id, uint8_t *i2c_address, uint8_t * i2c_interface,  TickType_t timeout );
void i2c_give( uint8_t i2c_interface );
=======

/**
 * @brief Change I2C bus mux state
 *
 * @param bus_id Target bus ID
 * @param i2c_mux Pointer to bus mux structure
 * @param new_state New bus mux state
 *
 * @retval true Bus was successfuly changed to the desired mux setting
 * @retval false Bus could not be changed to the desired mux setting
 */
Bool i2c_mux_bus( uint8_t bus_id, i2c_mux_state_t *i2c_mux, int8_t new_state );

/**
 * @brief Take control over an I2C bus given a bus id
 *
 * @param[in] bus_id Bus ID to take control
 * @param[out] i2c_interface Pointer to variable that will hold the I2C physical bus ID
 * @param[in] timeout Limit time to perform this operation
 *
 * @retval true Bus was successfuly gained
 * @retval false Could not gain bus
 */
Bool i2c_take_by_busid( uint8_t bus_id, uint8_t *i2c_interface, uint32_t timeout );

/**
 * @brief Take control over an I2C bus given a chip id
 *
 * @param[in] chip_id Chip ID to communicate
 * @param[out] i2c_address Pointer to variable that will hold the chip slave address
 * @param[out] i2c_interface Pointer to variable that will hold the I2C physical bus ID
 * @param[in] timeout Limit time to perform this operation
 *
 * @retval true Bus was successfuly gained
 * @retval false Could not gain bus
 */
Bool i2c_take_by_chipid(uint8_t chip_id, uint8_t *i2c_address, uint8_t * i2c_interface,  TickType_t timeout);

/**
 * @brief Release the previously gained I2C bus
 *
 * @param i2c_interface Physical I2C bus ID
 */
void i2c_give(I2C_ID_T i2c_interface);
>>>>>>> 8acadbfc

#endif<|MERGE_RESOLUTION|>--- conflicted
+++ resolved
@@ -31,47 +31,28 @@
  * @brief I2C Chips information regarding the bus and slave address
  */
 typedef struct i2c_chip_mapping {
-<<<<<<< HEAD
-    uint8_t bus_id;
-    uint8_t i2c_address;
-=======
-    uint8_t chip_id;                /**< User-defined ID (commonly an enumeration) */
     uint8_t bus_id;                 /**< User-defined bus ID
                                      * @note This bus has to be defined in a i2c_bus_mapping_t table
                                      */
     uint8_t i2c_address;            /**< Chip I2C slave address (7-bit) */
->>>>>>> 8acadbfc
 } i2c_chip_mapping_t;
 
 /**
  * @brief I2C Bus description
  */
 typedef struct i2c_bus_mapping {
-<<<<<<< HEAD
-    uint8_t i2c_interface;
-    int8_t mux_bus;
-    uint8_t enabled;
-=======
-    uint8_t bus_id;                 /**< User-defined ID (commonly an enumeration) */
-    I2C_ID_T i2c_interface;         /**< Physical I2C bus number */
+    uint8_t i2c_interface;          /**< Physical I2C bus number */
     int8_t mux_bus;                 /**< Mux options */
     uint8_t enabled;                /**< Enabled flag */
->>>>>>> 8acadbfc
 } i2c_bus_mapping_t;
 
 /**
  * @brief I2C Mux state
  */
 typedef struct i2c_mux_state {
-<<<<<<< HEAD
-    uint8_t i2c_interface;
-    int8_t state;
-    SemaphoreHandle_t semaphore;
-=======
-    I2C_ID_T i2c_interface;         /**< Physical I2C bus number */
+    uint8_t i2c_interface;         /**< Physical I2C bus number */
     int8_t state;                   /**< Mux state */
     SemaphoreHandle_t semaphore;    /**< Bus semaphore handle */
->>>>>>> 8acadbfc
 } i2c_mux_state_t;
 
 /**
@@ -80,13 +61,6 @@
  * This function initializes all buses listed on the i2c_mux table, configuring the controller hardware and creating a binary semaphore for each.
  */
 void i2c_init( void );
-<<<<<<< HEAD
-bool i2c_set_mux_bus( uint8_t bus_id, i2c_mux_state_t *i2c_mux, int8_t new_state );
-uint8_t i2c_get_mux_bus( uint8_t bus_id, i2c_mux_state_t *i2c_mux );
-bool i2c_take_by_busid( uint8_t bus_id, uint8_t *i2c_interface, uint32_t timeout );
-bool i2c_take_by_chipid( uint8_t chip_id, uint8_t *i2c_address, uint8_t * i2c_interface,  TickType_t timeout );
-void i2c_give( uint8_t i2c_interface );
-=======
 
 /**
  * @brief Change I2C bus mux state
@@ -98,7 +72,17 @@
  * @retval true Bus was successfuly changed to the desired mux setting
  * @retval false Bus could not be changed to the desired mux setting
  */
-Bool i2c_mux_bus( uint8_t bus_id, i2c_mux_state_t *i2c_mux, int8_t new_state );
+bool i2c_set_mux_bus( uint8_t bus_id, i2c_mux_state_t *i2c_mux, int8_t new_state );
+
+/**
+ * @brief Read I2C bus mux state
+ *
+ * @param bus_id Target bus ID
+ * @param i2c_mux Pointer to bus mux structure
+ *
+ * @return Bus current state
+ */
+uint8_t i2c_get_mux_bus( uint8_t bus_id, i2c_mux_state_t *i2c_mux );
 
 /**
  * @brief Take control over an I2C bus given a bus id
@@ -110,7 +94,7 @@
  * @retval true Bus was successfuly gained
  * @retval false Could not gain bus
  */
-Bool i2c_take_by_busid( uint8_t bus_id, uint8_t *i2c_interface, uint32_t timeout );
+bool i2c_take_by_busid( uint8_t bus_id, uint8_t *i2c_interface, uint32_t timeout );
 
 /**
  * @brief Take control over an I2C bus given a chip id
@@ -123,14 +107,13 @@
  * @retval true Bus was successfuly gained
  * @retval false Could not gain bus
  */
-Bool i2c_take_by_chipid(uint8_t chip_id, uint8_t *i2c_address, uint8_t * i2c_interface,  TickType_t timeout);
+bool i2c_take_by_chipid( uint8_t chip_id, uint8_t *i2c_address, uint8_t * i2c_interface,  TickType_t timeout );
 
 /**
  * @brief Release the previously gained I2C bus
  *
  * @param i2c_interface Physical I2C bus ID
  */
-void i2c_give(I2C_ID_T i2c_interface);
->>>>>>> 8acadbfc
+void i2c_give( uint8_t i2c_interface );
 
 #endif