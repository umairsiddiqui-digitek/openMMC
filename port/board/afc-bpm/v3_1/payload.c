--- conflicted
+++ resolved
@@ -77,14 +77,6 @@
     TickType_t diff;
     TickType_t cur_time = xTaskGetTickCount();
 
-<<<<<<< HEAD
-    /* Simple debouncing routine */
-    /* If the last interruption happened in the last 200ms, this one is only a bounce, ignore it and wait for the next interruption */
-    if ( getTickDifference( current_time, last_time ) > DEBOUNCE_TIME ) {
-        gpio_set_pin_low( PIN_PORT(GPIO_FPGA_RESET), PIN_NUMBER(GPIO_FPGA_RESET) );
-        asm("NOP");
-        gpio_set_pin_high( PIN_PORT(GPIO_FPGA_RESET), PIN_NUMBER(GPIO_FPGA_RESET) );
-=======
     uint8_t cur_state = gpio_read_pin( GPIO_FRONT_BUTTON_PORT, GPIO_FRONT_BUTTON_PIN);
 
     if ( (cur_state == 0) && (last_state == 1) ) {
@@ -96,9 +88,9 @@
     diff = getTickDifference( cur_time, edge_time );
 
     if ( (diff > pdMS_TO_TICKS(2000)) && (reset_lock == 0) && (cur_state == 0) ) {
-        gpio_set_pin_low( GPIO_FPGA_RESET_PORT, GPIO_FPGA_RESET_PIN );
-        gpio_set_pin_high( GPIO_FPGA_RESET_PORT, GPIO_FPGA_RESET_PIN );
->>>>>>> fef808e6
+        gpio_set_pin_low( PIN_PORT(GPIO_FPGA_RESET), PIN_NUMBER(GPIO_FPGA_RESET) );
+        asm("NOP");
+        gpio_set_pin_high( PIN_PORT(GPIO_FPGA_RESET), PIN_NUMBER(GPIO_FPGA_RESET) );
 
         /* If the user continues to press the button after the 2s, prevent this action to be repeated */
         reset_lock = 1;
@@ -168,6 +160,7 @@
 
 void payload_init( void )
 {
+    gpio_set_pin_dir( MMC_ENABLE_PORT, MMC_ENABLE_PIN, INPUT );
 
 #ifndef BENCH_TEST
     /* Wait until ENABLE# signal is asserted ( ENABLE == 0) */
@@ -188,22 +181,8 @@
     set_vadj_volt( 1, 2.5 );
 #endif
 
-<<<<<<< HEAD
-    /* Configure FPGA reset button interruption on front panel */
-    irq_set_priority( EINT2_IRQn, configMAX_SYSCALL_INTERRUPT_PRIORITY - 1 );
-    irq_enable( EINT2_IRQn );
-
     gpio_set_pin_state( PIN_PORT(GPIO_FPGA_RESET), PIN_NUMBER(GPIO_FPGA_RESET), GPIO_LEVEL_HIGH );
 
-=======
-    /* Configure reset button on front panel */
-    gpio_set_pin_dir( GPIO_FRONT_BUTTON_PORT, GPIO_FRONT_BUTTON_PIN, INPUT );
-
-    /* Configure FPGA reset line */
-    gpio_set_pin_dir( GPIO_FPGA_RESET_PORT, GPIO_FPGA_RESET_PIN, OUTPUT );
-    gpio_set_pin_state( GPIO_FPGA_RESET_PORT, GPIO_FPGA_RESET_PIN, HIGH );
-
->>>>>>> fef808e6
     /* Flash CS Mux - Only valid to AFC v3.1 */
     /* 0 = FPGA reads bitstream from Program memory
      * 1 = FPGA reads bitstream from User memory
